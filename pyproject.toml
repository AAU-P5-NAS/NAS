--- conflicted
+++ resolved
@@ -5,12 +5,9 @@
 readme = "README.md"
 requires-python = ">=3.11"
 dependencies = [
-<<<<<<< HEAD
+    "onnx>=1.19.0",
     "matplotlib>=3.10.6",
     "pandas>=2.3.2",
-=======
-    "onnx>=1.19.0",
->>>>>>> 999e861f
     "pre-commit>=4.3.0",
     "pydantic>=2.11.9",
     "pytest>=8.4.2",
